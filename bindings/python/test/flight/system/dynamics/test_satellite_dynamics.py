--- conflicted
+++ resolved
@@ -15,10 +15,7 @@
 from ostk.mathematics.geometry.d3.objects import Composite
 from ostk.mathematics.geometry.d3.objects import Point
 
-<<<<<<< HEAD
-=======
 from ostk.physics import Environment
->>>>>>> 9d20a1e7
 from ostk.physics.units import Mass
 from ostk.physics.time import Scale
 from ostk.physics.time import Instant
@@ -26,21 +23,10 @@
 from ostk.physics.coordinate import Position
 from ostk.physics.coordinate import Velocity
 from ostk.physics.coordinate import Frame
-<<<<<<< HEAD
-from ostk.physics import Environment
-=======
->>>>>>> 9d20a1e7
 
 from ostk.astrodynamics.trajectory import State
 from ostk.astrodynamics.flight.system import SatelliteSystem
 from ostk.astrodynamics.flight.system.dynamics import SatelliteDynamics
-<<<<<<< HEAD
-
-################################################################################################################################################################
-
-
-=======
->>>>>>> 9d20a1e7
 
 ################################################################################################################################################################
 
@@ -97,15 +83,6 @@
         assert satellite_dynamics.is_defined()
 
     def test_get_dynamical_equations (self, satellite_dynamics: SatelliteDynamics):
-<<<<<<< HEAD
-        
-        with pytest.raises(RuntimeError):
-            satellite_dynamics.get_dynamical_equations()
-        
-        satellite_dynamics.set_instant(Instant.J2000())
-
-        assert satellite_dynamics.get_dynamical_equations() is not None
-=======
 
         with pytest.raises(RuntimeError):
             satellite_dynamics.get_dynamical_equations()
@@ -113,6 +90,5 @@
         satellite_dynamics.set_instant(Instant.J2000())
 
         assert satellite_dynamics.get_dynamical_equations() is not None  # Returns "<function PyCapsule.>" builtin_function_or_method
->>>>>>> 9d20a1e7
 
 ################################################################################################################################################################