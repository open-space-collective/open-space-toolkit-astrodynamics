--- conflicted
+++ resolved
@@ -193,7 +193,6 @@
 
     // Propagate all instants between states
 
-<<<<<<< HEAD
     for (Size i = 0 ; i < this->cachedStateArray_.getSize() - 1 ; ++i)
     {
 
@@ -201,17 +200,6 @@
         const Instant nextStateInstant = this->cachedStateArray_[i + 1].getInstant() ;
 
         instants = Array<Instant>::Empty() ;
-=======
-        // Find starting state for each instant array of desired instants
-        const State startState = cachedStateArray_[duplicateCounterPair.first] ;
-        const Instant startInstant = startState.getInstant() ;
-
-        // Obtain array of desired instants around startState by looking through duplicateCounterPair, segregate by positive and negative propagation durations
-        Array<Instant> desiredPositiveInstantArray = Array<Instant>::Empty() ;
-        desiredPositiveInstantArray.reserve(duplicateCounterPair.second) ;
-        Array<Instant> desiredNegativeInstantArray = Array<Instant>::Empty() ;
-        desiredNegativeInstantArray.reserve(duplicateCounterPair.second) ;
->>>>>>> 9d20a1e7
 
         while (j < anInstantArray.getSize())
         {
@@ -235,7 +223,6 @@
             continue ;
         }
 
-<<<<<<< HEAD
         // Forward propagation
         Array<State> forwardStates = propagator_.calculateStatesAt(this->cachedStateArray_[i], instants) ;
 
@@ -247,16 +234,10 @@
         // Take weighted average
         Array<State> averagedStates = Array<State>::Empty() ;
         averagedStates.reserve(instants.getSize()) ;
-=======
-            // Call numerical solver to perform propagation
-            Array<State> propagatedNegativeStateVectorArray = propagator_.calculateStatesAt(startState, desiredNegativeInstantArray);
-            sortedStateArray.add(propagatedNegativeStateVectorArray) ;
->>>>>>> 9d20a1e7
 
         for (Size k = 0 ; k < instants.getSize() ; ++k)
         {
 
-<<<<<<< HEAD
             Real forwardWeight = (instants[k] - this->cachedStateArray_[i].getInstant()).inSeconds() / durationBetweenStates ;
             Real backwardWeight = (this->cachedStateArray_[i + 1].getInstant() - instants[k]).inSeconds() / durationBetweenStates ;
 
@@ -267,11 +248,6 @@
                 Position::Meters({coordinates[0], coordinates[1], coordinates[2]}, gcrfSPtr),
                 Velocity::MetersPerSecond({coordinates[3], coordinates[4], coordinates[5]}, gcrfSPtr)
             }) ;
-=======
-            // Call numerical solver to perform propagation
-            Array<State> propagatedPositiveStateVectorArray = propagator_.calculateStatesAt(startState, desiredPositiveInstantArray) ;
-            sortedStateArray.add(propagatedPositiveStateVectorArray) ;
->>>>>>> 9d20a1e7
 
         }
 
@@ -290,14 +266,7 @@
 
     allStates.add(propagator_.calculateStatesAt(this->cachedStateArray_.accessLast(), instants)) ;
 
-<<<<<<< HEAD
     return allStates ;
-=======
-    // Re-sort and sanitize cachedStateArray of duplicates and duplicate instants that have different positions/velocities
-    sanitizeCachedArray() ;
-
-    return unsortedStateArray ;
->>>>>>> 9d20a1e7
 
 }
 
@@ -421,15 +390,9 @@
 
     // Sort cashed state array and remove duplicate states
     std::sort(cachedStateArray_.begin(), cachedStateArray_.end(), [] (const auto& lhs, const auto& rhs) { return lhs.getInstant() < rhs.getInstant() ; }) ;
-<<<<<<< HEAD
 
     cachedStateArray_.erase(std::unique(cachedStateArray_.begin(), cachedStateArray_.end()), cachedStateArray_.end()) ;
 
-=======
-
-    cachedStateArray_.erase(std::unique(cachedStateArray_.begin(), cachedStateArray_.end()), cachedStateArray_.end()) ;
-
->>>>>>> 9d20a1e7
     // Check to see if there are any duplicated instants with different positions and velocities
     Array<State> cachedStateArrayUnique(cachedStateArray_) ;
     cachedStateArrayUnique.erase(std::unique(cachedStateArrayUnique.begin(), cachedStateArrayUnique.end(), [] (const auto& lhs, const auto& rhs) { return lhs.getInstant() == rhs.getInstant() ; }), cachedStateArrayUnique.end() ) ;
@@ -439,7 +402,6 @@
         throw ostk::core::error::runtime::Wrong("State array with States at same instant but different position/velocity were found in cachedStateArray") ;
     }
 
-
 }
 
 ////////////////////////////////////////////////////////////////////////////////////////////////////////////////////////////////////////////////////////////////
