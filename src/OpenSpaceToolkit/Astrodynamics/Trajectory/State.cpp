--- conflicted
+++ resolved
@@ -12,10 +12,10 @@
 namespace trajectory
 {
 
-State::State(const Instant& anInstant, const Shared<const Frame>& aFrameSPtr, const VectorXd& aCoordinates)
+State::State(const Instant& anInstant, const VectorXd& aCoordinates, const Shared<const Frame>& aFrameSPtr)
     : instant_(anInstant),
-      frameSPtr_(aFrameSPtr),
-      coordinates_(aCoordinates)
+      coordinates_(aCoordinates),
+      frameSPtr_(aFrameSPtr)
 {
     if (aCoordinates.size() != 6)
     {
@@ -28,7 +28,7 @@
 {
     if (!aPosition.isDefined() || !aVelocity.isDefined())
     {
-        throw ostk::core::error::runtime::Wrong("Argument undefined");
+        throw ostk::core::error::runtime::Undefined("Position/Velocity");
     }
 
     if (aPosition.accessFrame() != aVelocity.accessFrame())
@@ -77,7 +77,7 @@
         throw ostk::core::error::runtime::Wrong("Frame");
     }
 
-    return {this->instant_, this->frameSPtr_, this->coordinates_ + aState.coordinates_};
+    return {this->instant_, this->coordinates_ + aState.coordinates_, this->frameSPtr_};
 }
 
 State State::operator-(const State& aState) const
@@ -97,7 +97,7 @@
         throw ostk::core::error::runtime::Wrong("Frame");
     }
 
-    return {this->instant_, this->frameSPtr_, this->coordinates_ - aState.coordinates_};
+    return {this->instant_, this->coordinates_ - aState.coordinates_, this->frameSPtr_};
 }
 
 std::ostream& operator<<(std::ostream& anOutputStream, const State& aState)
@@ -124,7 +124,6 @@
 }
 
 const Shared<const Frame> State::accessFrame() const
-<<<<<<< HEAD
 {
     if (!this->isDefined())
     {
@@ -134,22 +133,6 @@
     return this->frameSPtr_;
 }
 
-const Position& State::accessPosition() const
-=======
->>>>>>> bed0b5bb
-{
-    if (!this->isDefined())
-    {
-        throw ostk::core::error::runtime::Undefined("State");
-    }
-
-<<<<<<< HEAD
-    return Position(this->coordinates_.segment(0, 3), Position::Unit::Meter, this->frameSPtr_);
-=======
-    return this->frameSPtr_;
->>>>>>> bed0b5bb
-}
-
 const Position State::accessPosition() const
 {
     if (!this->isDefined())
@@ -157,9 +140,7 @@
         throw ostk::core::error::runtime::Undefined("State");
     }
 
-<<<<<<< HEAD
-=======
-    return Position(this->coordinates_.segment(0, 3), Position::Unit::Meter, this->frameSPtr_);
+    return Position::Meters(this->coordinates_.segment(0, 3), this->frameSPtr_);
 }
 
 const Velocity State::accessVelocity() const
@@ -169,8 +150,7 @@
         throw ostk::core::error::runtime::Undefined("State");
     }
 
->>>>>>> bed0b5bb
-    return Velocity(this->coordinates_.segment(3, 3), Velocity::Unit::MeterPerSecond, this->frameSPtr_);
+    return Velocity::MetersPerSecond(this->coordinates_.segment(3, 3), this->frameSPtr_);
 }
 
 const VectorXd& State::accessCoordinates() const
@@ -221,7 +201,7 @@
     }
 
     const Position position = this->accessPosition().inFrame(aFrameSPtr, this->instant_);
-    const Velocity velocity = this->accessVelocity().inFrame(this->accessPosition(), aFrameSPtr, this->instant_);
+    const Velocity velocity = this->accessVelocity().inFrame(position, aFrameSPtr, this->instant_);
 
     return {this->instant_, position, velocity};
 }
@@ -235,22 +215,16 @@
     ostk::core::utils::Print::Line(anOutputStream)
         << "Instant:" << (this->instant_.isDefined() ? this->instant_.toString() : "Undefined");
     ostk::core::utils::Print::Line(anOutputStream)
-<<<<<<< HEAD
-        << "Position:" << (this->accessPosition().isDefined() ? this->accessPosition().toString(12) : "Undefined");
-    ostk::core::utils::Print::Line(anOutputStream)
-        << "Velocity:" << (this->accessVelocity().isDefined() ? this->accessVelocity().toString(12) : "Undefined");
-=======
         << "Position:" << (this->isDefined() ? this->accessPosition().toString(12) : "Undefined");
     ostk::core::utils::Print::Line(anOutputStream)
         << "Velocity:" << (this->isDefined() ? this->accessVelocity().toString(12) : "Undefined");
->>>>>>> bed0b5bb
 
     displayDecorator ? ostk::core::utils::Print::Footer(anOutputStream) : void();
 }
 
 State State::Undefined()
 {
-    return {Instant::Undefined(), Frame::Undefined(), VectorXd(6)};
+    return {Instant::Undefined(), VectorXd(6), Frame::Undefined()};
 }
 
 }  // namespace trajectory
