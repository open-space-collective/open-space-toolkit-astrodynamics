////////////////////////////////////////////////////////////////////////////////////////////////////////////////////////////////////////////////////////////////

/// @project        Open Space Toolkit ▸ Astrodynamics
/// @file           OpenSpaceToolkit/Astrodynamics/Trajectory/Orbit/Models/Propagated.hpp
/// @author         Antoine Paletta <antoine.paletta@loftorbital.com>
/// @license        Apache License 2.0

////////////////////////////////////////////////////////////////////////////////////////////////////////////////////////////////////////////////////////////////

#ifndef __OpenSpaceToolkit_Astrodynamics_Trajectory_Orbit_Models_Propagated__
#define __OpenSpaceToolkit_Astrodynamics_Trajectory_Orbit_Models_Propagated__

#include <OpenSpaceToolkit/Astrodynamics/Flight/System/Dynamics/SatelliteDynamics.hpp>
#include <OpenSpaceToolkit/Astrodynamics/Flight/System/SatelliteSystem.hpp>
#include <OpenSpaceToolkit/Astrodynamics/Trajectory/Orbit/Model.hpp>
#include <OpenSpaceToolkit/Astrodynamics/Trajectory/State.hpp>
#include <OpenSpaceToolkit/Astrodynamics/NumericalSolver.hpp>
#include <OpenSpaceToolkit/Astrodynamics/Trajectory/Propagator.hpp>

#include <OpenSpaceToolkit/Physics/Environment/Objects/CelestialBodies/Earth.hpp>
#include <OpenSpaceToolkit/Physics/Environment/Objects/CelestialBodies/Sun.hpp>
#include <OpenSpaceToolkit/Physics/Environment/Objects/CelestialBodies/Moon.hpp>
#include <OpenSpaceToolkit/Physics/Environment/Object.hpp>
#include <OpenSpaceToolkit/Physics/Coordinate/Velocity.hpp>
#include <OpenSpaceToolkit/Physics/Coordinate/Position.hpp>
#include <OpenSpaceToolkit/Physics/Units/Derived.hpp>
#include <OpenSpaceToolkit/Physics/Units/Length.hpp>
#include <OpenSpaceToolkit/Physics/Units/Mass.hpp>
#include <OpenSpaceToolkit/Physics/Time/Time.hpp>
#include <OpenSpaceToolkit/Physics/Time/Instant.hpp>
#include <OpenSpaceToolkit/Physics/Time/Duration.hpp>
#include <OpenSpaceToolkit/Physics/Environment.hpp>

#include <OpenSpaceToolkit/Mathematics/Geometry/3D/Objects/Composite.hpp>
#include <OpenSpaceToolkit/Mathematics/Geometry/3D/Objects/Cuboid.hpp>
#include <OpenSpaceToolkit/Mathematics/Geometry/3D/Objects/Point.hpp>
#include <OpenSpaceToolkit/Mathematics/Objects/Vector.hpp>

#include <OpenSpaceToolkit/Core/Containers/Array.hpp>
#include <OpenSpaceToolkit/Core/Types/String.hpp>
#include <OpenSpaceToolkit/Core/Types/Real.hpp>
#include <OpenSpaceToolkit/Core/Types/Integer.hpp>

////////////////////////////////////////////////////////////////////////////////////////////////////////////////////////////////////////////////////////////////

namespace ostk
{
namespace astro
{
namespace trajectory
{
namespace orbit
{
namespace models
{

////////////////////////////////////////////////////////////////////////////////////////////////////////////////////////////////////////////////////////////////

using ostk::core::types::Integer ;
using ostk::core::types::Real ;
using ostk::core::types::String ;
using ostk::core::ctnr::Array ;
using ostk::core::ctnr::Pair ;

using ostk::math::obj::Vector3d ;

using ostk::physics::time::Instant ;
using ostk::physics::time::Duration ;
using ostk::physics::coord::Position ;
using ostk::physics::coord::Velocity ;

using ostk::astro::NumericalSolver ;
using ostk::astro::trajectory::Propagator ;
using ostk::astro::trajectory::State ;
using ostk::astro::trajectory::orbit::Model ;
using ostk::astro::flight::system::dynamics::SatelliteDynamics ;

////////////////////////////////////////////////////////////////////////////////////////////////////////////////////////////////////////////////////////////////

/// @brief                      Defines an orbit model that is propagated using numerical propagation

class Propagated : public ostk::astro::trajectory::orbit::Model
{

    public:

        /// @brief              Constructor
        ///
        /// @code
        ///                     Propagated propagated = { aSatelliteDynamics, aNumericalSolver, aState } ;
        /// @endcode
        ///
        /// @param              [in] aSatelliteDynamics A satellite dynamics object
        /// @param              [in] aNumericalSolver A numerical solver
        /// @param              [in] aState A state

                                Propagated                                  (   const   SatelliteDynamics&          aSatelliteDynamics,
                                                                                const   NumericalSolver&            aNumericalSolver,
                                                                                const   State&                      aState                                      ) ;

        /// @brief              Constructor with additional option of passing in an existing array of states
        ///
        /// @code
        ///                     Propagated propagated = { aSatelliteDynamics, aNumericalSolver, aCachedStateArray } ;
        /// @endcode
        ///
        /// @param              [in] aSatelliteDynamics A satellite dynamics object
        /// @param              [in] aNumericalSolver A numerical solver
        /// @param              [in] aCachedStateArray A state array

                                Propagated                                  (   const   SatelliteDynamics&          aSatelliteDynamics,
                                                                                const   NumericalSolver&            aNumericalSolver,
                                                                                const   Array<State>&               aCachedStateArray                           ) ;

        /// @brief              Clone propagated
        ///
        /// @return             Pointer to cloned propagated

        virtual Propagated*     clone                                       ( ) const override ;

        /// @brief              Equal to operator
        ///
        /// @param              [in] aPropagatedModel A propagated
        /// @return             True if propagateds are equal

        bool                    operator ==                                 (   const   Propagated&                 aPropagatedModel                            ) const ;

        /// @brief              Not equal to operator
        ///
        /// @param              [in] aPropagatedModel A propagated
        /// @return             True if propagateds are not equal

        bool                    operator !=                                 (   const   Propagated&                 aPropagatedModel                            ) const ;

        /// @brief              Output stream operator
        ///
        /// @param              [in] anOutputStream An output stream
        /// @param              [in] aPropagatedModel A propagated model
        /// @return             A reference to output stream

        friend std::ostream&    operator <<                                 (           std::ostream&               anOutputStream,
                                                                                const   Propagated&                 aPropagatedModel                            ) ;

        /// @brief              Check if propagated model is defined
        ///
        /// @return             True if propagated model is defined

        virtual bool            isDefined                                   ( ) const override ;

        /// @brief              Get epoch (in this case it is the first instant in the cached state array)
        ///
        /// @code
        ///                     Instant instant = propagated.getEpoch() ;
        /// @endcode
        ///
        /// @return             Instant

        virtual Instant         getEpoch                                    ( ) const override ;

        /// @brief              Get revolution number at epoch (it is equal to 1)
        ///
        /// @code
        ///                     Real real = propagated.getRevolutionNumberAtEpoch() ;
        /// @endcode
        ///
        /// @return             Integer

        virtual Integer         getRevolutionNumberAtEpoch                  ( ) const override ;

        /// @brief              Calculate the state at an instant, utilizing internal cached state array to propagated shortest amount of time
        /// @brief              Does not have macro-level sorting optimization, should not be used with disorded instant array
        /// @code
        ///                     State state = propagated.calculateStateAt(anInstant) ;
        /// @endcode
        /// @param              [in] anInstant An instant
        /// @return             State

        virtual State           calculateStateAt                            (   const   Instant&                    anInstant                                   ) const override ;

<<<<<<< HEAD
        /// @brief              Calculate a state at an instant, given initial state
=======
        /// @brief              Calculate the state at an instant, given initial state
>>>>>>> 9d20a1e7
        /// @code
        ///                     State state = propagated.calculateStateAt(aState, anInstant) ;
        /// @endcode
        /// @param              [in] aState An initial state
        /// @param              [in] anInstant An instant
        /// @return             State

        virtual Array<State>    calculateStatesAt                           (   const   Array<Instant>&             anInstantArray                              ) const override ;

        /// @brief              Calculate the revolution number at an instant
        ///
        /// @code
        ///                     Integer integer = propagated.calculateRevolutionNumberAt(anInstant) ;
        /// @endcode
        /// @param              [in] anInstant An instant
        /// @return             Integer

        virtual Integer         calculateRevolutionNumberAt                 (   const   Instant&                    anInstant                                   ) const override ;

        /// @brief              Fetch internal cached state array
        ///
        /// @code
        ///                     Array<State> stateArray = propagated.accessCachedStateArray() ;
        /// @endcode

        /// @return             Array<State>&

        const Array<State>&     accessCachedStateArray                      ( ) const ;

        /// @brief              Print propagated
        ///
        /// @param              [in] anOutputStream An output stream
        /// @param              [in] (optional) displayDecorators If true, display decorators

        virtual void            print                                       (           std::ostream&               anOutputStream,
                                                                                        bool                        displayDecorator                            =   true ) const override ;

    protected:

        /// @brief              Equal to operator
        ///
        /// @param              [in] aModel A model
        /// @return             True if models are equal

        virtual bool            operator ==                                 (   const   trajectory::Model&          aModel                                      ) const override ;

        /// @brief              Not equal to operator
        ///
        /// @param              [in] aModel A model
        /// @return             True if models are not equal

        virtual bool            operator !=                                 (   const   trajectory::Model&          aModel                                      ) const override ;

    private:

        Propagator              propagator_ ;
        mutable Array<State>    cachedStateArray_ ;

        void                    sanitizeCachedArray                         ( ) const ;
} ;

////////////////////////////////////////////////////////////////////////////////////////////////////////////////////////////////////////////////////////////////

}
}
}
}
}

////////////////////////////////////////////////////////////////////////////////////////////////////////////////////////////////////////////////////////////////

#endif

////////////////////////////////////////////////////////////////////////////////////////////////////////////////////////////////////////////////////////////////<|MERGE_RESOLUTION|>--- conflicted
+++ resolved
@@ -177,11 +177,7 @@
 
         virtual State           calculateStateAt                            (   const   Instant&                    anInstant                                   ) const override ;
 
-<<<<<<< HEAD
-        /// @brief              Calculate a state at an instant, given initial state
-=======
         /// @brief              Calculate the state at an instant, given initial state
->>>>>>> 9d20a1e7
         /// @code
         ///                     State state = propagated.calculateStateAt(aState, anInstant) ;
         /// @endcode
